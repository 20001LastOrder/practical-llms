import os
import time

import tiktoken
from langchain.chat_models import ChatOpenAI
from langchain.prompts.chat import (ChatPromptTemplate,
                                    HumanMessagePromptTemplate,
                                    SystemMessagePromptTemplate)
from langchain.text_splitter import MarkdownTextSplitter

class Outliner:
<<<<<<< HEAD
    def __init__(self, input_filename=None) -> None:
        script_dir = os.path.dirname(os.path.abspath(__file__))
        default_folder_path = os.path.join(script_dir, 'Transcripts')
        folder_path = default_folder_path

        transcript_files = [f for f in os.listdir(folder_path) if f.endswith('.txt')]

        if not transcript_files:
            raise ValueError("No transcript files found in the folder.")

        if input_filename:
            if input_filename in transcript_files:
                transcript_file_path = os.path.join(folder_path, input_filename)
            else:
                raise FileNotFoundError(f"The specified file {input_filename} does not exist in the Transcripts folder.")
        else:
            transcript_file_path = os.path.join(folder_path, transcript_files[0])

        print(f"Using transcript file: {transcript_file_path}")

        with open(transcript_file_path, "r") as f:
=======
    def __init__(self, transcript_file) -> None:
        with open(transcript_file, "r", encoding="utf-8") as f:
>>>>>>> 69a66a99
            self.raw_transcript = f.read()

        self.chat = ChatOpenAI(
            openai_api_key=os.environ.get("OPENAI_API_KEY"),
            temperature=0,
            model="gpt-3.5-turbo",
        )

    def num_tokens_from_string(
        self, string: str, encoding_name="cl100k_base"
    ) -> int:
        """Returns the number of tokens in a text string."""
        encoding = tiktoken.get_encoding(encoding_name)
        num_tokens = len(encoding.encode(string))
        return num_tokens

    def transcript_splitter(self, chunk_size=3000, chunk_overlap=200):
        markdown_splitter = MarkdownTextSplitter(
            chunk_size=chunk_size, chunk_overlap=chunk_overlap
        )
        transcript_chunks = markdown_splitter.create_documents(
            [self.raw_transcript]
        )
        return transcript_chunks

    def transcript2insights(self, transcript):
        system_template = "You are a helpful assistant that summarizes transcripts of podcasts or lectures."
        system_prompt = SystemMessagePromptTemplate.from_template(
            system_template
        )
        human_template = """From this chunk of a presentation transcript, extract a short list of key insights. \
            Skip explaining what you're doing, labeling the insights and writing conclusion paragraphs. \
            The insights have to be phrased as statements of facts with no references to the presentation or the transcript. \
            Statements have to be full sentences and in terms of words and phrases as close as possible to those used in the transcript. \
            Keep as much detail as possible. The transcript of the presentation is delimited in triple backticks.

            Desired output format:
            - [Key insight #1]
            - [Key insight #2]
            - [...]

            Transcript:
            ```{transcript}```"""
        human_prompt = HumanMessagePromptTemplate.from_template(human_template)
        chat_prompt = ChatPromptTemplate.from_messages(
            [system_prompt, human_prompt]
        )

        result = self.chat(
            chat_prompt.format_prompt(transcript=transcript).to_messages()
        )

        return result.content

    def create_essay_insights(self, transcript_chunks, verbose=True):
        response = ""
        for i, text in enumerate(transcript_chunks):
            insights = self.transcript2insights(text.page_content)
            response = "\n".join([response, insights])
            if verbose:
                print(
                    f"\nInsights extracted from chunk {i+1}/{len(transcript_chunks)}:\n{insights}"
                )
        return response

    def create_blueprint(self, statements, verbose=True):
        system_template = """You are a helpful AI blogger who writes essays on technical topics."""
        system_prompt = SystemMessagePromptTemplate.from_template(
            system_template
        )

        human_template = """Organize the following list of statements (delimited in triple backticks) to create the outline \
            for a blog post in JSON format. The highest level is the most plausible statement as the overarching thesis \
            statement of the post, the next layers are statements providing supporting arguments for the thesis statement. \
            The last layer are pieces of evidence for each of the supporting arguments, directly quoted from the provided \
            list of statements. Use as many of the provided statements as possible. Keep their wording as is without paraphrasing them. \
            Retain as many technical details as possible. The thesis statement, supporting arguments, and evidences must be \
            full sentences containing claims. Label each layer with the appropriate level title and create the desired JSON output format below. \
            Only output the JSON and skip explaining what you're doing:

            Desired output format:
            {{
            "Thesis Statement": "...",
            "Supporting Arguments": [
                {{
                "Argument": "...",
                "Evidence": [
                    "...", "...", "...", ...
                ]
                }},
                {{
                "Argument": "...",
                "Evidence": [
                    "...", "...", "...", ...
                ]
                }},
                ...
            ]
            }}

            Statements:
            ```{statements}```"""
        human_prompt = HumanMessagePromptTemplate.from_template(human_template)
        chat_prompt = ChatPromptTemplate.from_messages(
            [system_prompt, human_prompt]
        )

        outline = self.chat(
            chat_prompt.format_prompt(statements=statements).to_messages()
        )

        if verbose:
            print(f"\nEssay outline: {outline.content}\n")
        return outline.content

    # @timer_decorator
    def full_transcript2outline_json(self, verbose=True):
        print("\nChunking transcript...")
        transcript_docs = self.transcript_splitter()
        t1 = time.time()
        print("\nExtracting key insights...")
        essay_insights = self.create_essay_insights(transcript_docs, verbose)
        t2 = time.time() - t1
        print("\nCreating essay outline...")
        t1 = time.time()
        blueprint = self.create_blueprint(essay_insights, verbose)
        t3 = time.time() - t1
        if verbose:
            print()
            print(f"Extracted essay insights in {t2:.2f} seconds.")
            print(f"Created essay blueprint in {t3:.2f} seconds.")
        return blueprint<|MERGE_RESOLUTION|>--- conflicted
+++ resolved
@@ -8,8 +8,8 @@
                                     SystemMessagePromptTemplate)
 from langchain.text_splitter import MarkdownTextSplitter
 
+
 class Outliner:
-<<<<<<< HEAD
     def __init__(self, input_filename=None) -> None:
         script_dir = os.path.dirname(os.path.abspath(__file__))
         default_folder_path = os.path.join(script_dir, 'Transcripts')
@@ -30,11 +30,7 @@
 
         print(f"Using transcript file: {transcript_file_path}")
 
-        with open(transcript_file_path, "r") as f:
-=======
-    def __init__(self, transcript_file) -> None:
-        with open(transcript_file, "r", encoding="utf-8") as f:
->>>>>>> 69a66a99
+        with open(transcript_file_path, "r", encoding="utf-8") as f:
             self.raw_transcript = f.read()
 
         self.chat = ChatOpenAI(
