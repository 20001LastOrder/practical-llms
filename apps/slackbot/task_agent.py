from typing import List, Optional

from pydantic import ValidationError
import openai
from langchain.chains.llm import LLMChain
from langchain.chat_models.base import BaseChatModel
from output_parser import TaskOutputParser, BaseTaskOutputParser
from prompt import SlackBotPrompt
from langchain.schema import Document
from langchain.tools.base import BaseTool
from langchain.tools.human.tool import HumanInputRun
from langchain.vectorstores.base import VectorStoreRetriever
from tools import UserInputTool
import json
from langchain.schema import (
    BaseMessage, 
    HumanMessage, 
    SystemMessage,
    AIMessage
)

class TaskAgent:
    """Agent class for handling a single task"""

    def __init__(
        self,
        ai_name: str,
        ai_id: str,
        memory: VectorStoreRetriever,
        chain: LLMChain,
        output_parser: BaseTaskOutputParser,
        tools: List[BaseTool],
        previous_messages,
        feedback_tool: Optional[HumanInputRun] = None,
        max_iterations: int = 5,
        
    ):
        self.ai_name = ai_name
        self.memory = memory
        # self.full_message_history: List[BaseMessage] = []
        self.next_action_count = 0
        self.chain = chain
        self.output_parser = output_parser
        self.tools = tools
        self.feedback_tool = feedback_tool
        self.max_iterations = max_iterations
        self.loop_count = 0
        self.ai_id = ai_id
        self.previous_message = self.process_chat_history(previous_messages)
        self.logger = []  # added by JF
        # print(self.full_message_history) 
        # print("message:", self.previous_message)

    @classmethod
    def from_llm_and_tools(
        cls,
        ai_name: str,
        ai_role: str,
        ai_id: str,
        memory: VectorStoreRetriever,
        tools: List[BaseTool],
        llm: BaseChatModel,
        previous_messages,
        human_in_the_loop: bool = False,
        output_parser: Optional[BaseTaskOutputParser] = None,
        max_iterations: int = 5,
    ):
        prompt = SlackBotPrompt(
            ai_name=ai_name,
            ai_role=ai_role,
            tools=tools,
            # input_variables=["memory", "messages", "user_input", "task"],
            input_variables=["memory", "messages", "user_input", "task"],
            token_counter=llm.get_num_tokens,
        )
        human_feedback_tool = HumanInputRun() if human_in_the_loop else None
        chain = LLMChain(llm=llm, prompt=prompt)
        return cls(
            ai_name,
            ai_id,
            memory,
            chain,
            output_parser or TaskOutputParser(),
            tools,
            previous_messages,
            feedback_tool=human_feedback_tool,
            max_iterations=max_iterations,
        )

    def run(self, task: str) -> str:
        user_input = (
            "Determine which next command to use. "
            "and respond using the JSON format specified above without any extra text."
            "\n JSON Response: \n"
        )

        # Interaction Loop
        


        
        while True:
            # Discontinue if continuous limit is reached
            loop_count = self.loop_count
            print(f"Step: {loop_count}/{self.max_iterations}")
            logger_step = {"Step": f"{loop_count}/{self.max_iterations}"} # added by JF

            if loop_count >= self.max_iterations:
                user_input = (
                    f"Use the above information to respond to the user's message:\n{task}\n\n"
                    f"If you use any resource, then create inline citation by adding the source link of the reference document at the of the sentence."
                    f"Only use the link given in the reference document. DO NOT create link by yourself. DO NOT include citation if the resource is not necessary. "
                    "only write text but NOT the JSON format specified above. \nResult:"
                )

            # Send message to AI, get response
<<<<<<< HEAD
            try:
                assistant_reply = self.chain.run(
                    task=task,
                    messages=self.previous_message,
                    memory=self.memory,
                    user_input=user_input,
                )
            except openai.error.APIError as e:
                #Handle API error here, e.g. retry or log
                return f"OpenAI API returned an API Error: {e}"  
            except openai.error.APIConnectionError as e:
                #Handle connection error here
                return f"Failed to connect to OpenAI API: {e}"
            except openai.error.RateLimitError as e:
                #Handle rate limit error (we recommend using exponential backoff)
                return f"OpenAI API request exceeded rate limit: {e}"
            except openai.error.AuthenticationError as e:
                #Handle rate limit error (we recommend using exponential backoff)
                return f"OpenAI API failed authentication or incorrect token: {e}"
            except openai.error.Timeout as e:
                return f"OpenAI API Timeout error: {e}"
            except openai.error.ServiceUnavailableError as e:
                return f"OpenAI API Service unavailable: {e}"
            except openai.error.InvalidRequestError as e:
                return f"OpenAI API invalid request error: {e}"
                
=======
            assistant_reply = self.chain.run(
                task=task,
                messages=self.previous_message,
                memory=self.memory,
                user_input=user_input,
            )
            print("reply:", assistant_reply)
            # added by JF
            try:
                reply_json = json.loads(assistant_reply)
                logger_step['reply'] = reply_json
            except json.JSONDecodeError as e:
                logger_step['reply'] = assistant_reply # last reply is a string
            self.logger.append(logger_step)
            
>>>>>>> 991daf68
            # return assistant_reply
            # return if maximum itertation limit is reached
            if loop_count >= self.max_iterations:

                # TODO: this should be handled better, e.g. message for each task
                # self.logger.session.context["full_messages"] = []
                # self.logger.session.save()

                # self.logger.log(FinishLog(content=assistant_reply))

                try:
                    result = json.loads(assistant_reply)
                except:
                    return assistant_reply
                # if the LLM does not propose command
                if result["command"] == {}:
                    return result["thoughts"]["speak"]
                return result["command"]["args"]["response"]
            
            
            # Get command name and arguments
            action = self.output_parser.parse(assistant_reply)
            print("action:", action)
            tools = {t.name: t for t in self.tools}
            if action.name == "finish":
                self.loop_count = self.max_iterations
                result = "Finished task. "
            elif action.name in tools:
                tool = tools[action.name]

                if tool.name == "UserInput":
                    return {'type': 'user_input', 'query': action.args['query']}

                try:
                    observation = tool.run(action.args)
                except ValidationError as e:
                    observation = (
                        f"Validation Error in args: {str(e)}, args: {action.args}"
                    )
                except Exception as e:
                    observation = (
                        f"Error: {str(e)}, {type(e).__name__}, args: {action.args}"
                    )
                result = f"Command {tool.name} returned: {observation}"
            elif action.name == "ERROR":
                result = f"Error: {action.args}. "
            else:
                result = (
                    f"Unknown command '{action.name}'. "
                    f"Please refer to the 'COMMANDS' list for available "
                    f"commands and only respond in the specified JSON format."
                )
                
            self.loop_count += 1

            memory_to_add = (
                f"Assistant Reply: {assistant_reply} " f"\nResult: {result} "
            )
            if self.feedback_tool is not None:
                feedback = f"\n{self.feedback_tool.run('Input: ')}"
                if feedback in {"q", "stop"}:
                    print("EXITING")
                    return "EXITING"
                memory_to_add += feedback

            # self.memory.add_documents([Document(page_content=memory_to_add)])
            self.previous_message.append(HumanMessage(content=memory_to_add))

    def set_user_input(self, user_input: str):
        result = f"Command UserInput returned: {user_input}"
        assistant_reply = self.logger.get_full_messages()[-1].content
        memory_to_add = (
                f"Assistant Reply: {assistant_reply} " f"\nResult: {result} "
        )

        self.memory.add_documents([Document(page_content=memory_to_add)])
        
    def process_chat_history(self, messages: List[dict]) -> List[BaseMessage]:
        results = []

        for message in messages:
            print(message)
            if message['type'] != 'message' and message['type'] != 'text':
                continue
        
            message_cls = AIMessage if message['user'] == self.ai_id else HumanMessage
            # replace the at in the message with the name of the bot
            text = message['text'].replace(f'@{self.ai_id}', f'@{self.ai_name}')
            # added by JF
            text = text.split("#verbose", 1)[0]  # remove everything after #verbose
            text = text.replace('-verbose', '') # remove -verbose if it exists
            results.append(message_cls(content=text))
        
        return results<|MERGE_RESOLUTION|>--- conflicted
+++ resolved
@@ -114,7 +114,7 @@
                 )
 
             # Send message to AI, get response
-<<<<<<< HEAD
+
             try:
                 assistant_reply = self.chain.run(
                     task=task,
@@ -123,16 +123,12 @@
                     user_input=user_input,
                 )
             except openai.error.APIError as e:
-                #Handle API error here, e.g. retry or log
                 return f"OpenAI API returned an API Error: {e}"  
             except openai.error.APIConnectionError as e:
-                #Handle connection error here
                 return f"Failed to connect to OpenAI API: {e}"
             except openai.error.RateLimitError as e:
-                #Handle rate limit error (we recommend using exponential backoff)
                 return f"OpenAI API request exceeded rate limit: {e}"
             except openai.error.AuthenticationError as e:
-                #Handle rate limit error (we recommend using exponential backoff)
                 return f"OpenAI API failed authentication or incorrect token: {e}"
             except openai.error.Timeout as e:
                 return f"OpenAI API Timeout error: {e}"
@@ -141,7 +137,7 @@
             except openai.error.InvalidRequestError as e:
                 return f"OpenAI API invalid request error: {e}"
                 
-=======
+
             assistant_reply = self.chain.run(
                 task=task,
                 messages=self.previous_message,
@@ -157,7 +153,7 @@
                 logger_step['reply'] = assistant_reply # last reply is a string
             self.logger.append(logger_step)
             
->>>>>>> 991daf68
+
             # return assistant_reply
             # return if maximum itertation limit is reached
             if loop_count >= self.max_iterations:
