--- conflicted
+++ resolved
@@ -5,7 +5,6 @@
 from sherpa_ai.actions.base import BaseRetrievalAction
 from sherpa_ai.config.task_config import AgentConfig
 from sherpa_ai.tools import SearchTool
-
 
 # TODO check for prompt that keep orginal snetnences
 SEARCH_SUMMARY_DESCRIPTION = """Role Description: {role_description}
@@ -31,7 +30,6 @@
 """  # noqa: E501
 
 
-<<<<<<< HEAD
 class GoogleSearch(BaseRetrievalAction):
     role_description: str
     task: str
@@ -40,35 +38,15 @@
     n: int = 5
     config: AgentConfig = AgentConfig()
     _search_tool: Any
-=======
-class GoogleSearch(BaseAction):
-    def __init__(
-        self,
-        role_description: str,
-        task: str,
-        llm: BaseLanguageModel,
-        description: str = SEARCH_SUMMARY_DESCRIPTION,
-        config: AgentConfig = AgentConfig(),
-        n: int = 5,
-        action_usage: str = "Get answers from Google Search",
-    ):
-        self.role_description = role_description
-        self.task = task
->>>>>>> d2a526e9
 
     # Override the name and args from BaseAction
     name: str = "Google Search"
     args: dict = {"query": "string"}
+    usage: str = "Get answers from Google Search"
 
-<<<<<<< HEAD
     def __init__(self, **kwargs):
         super().__init__(**kwargs)
         self._search_tool = SearchTool(config=self.config)
-=======
-        self.search_tool = SearchTool(config=config)
-        self.action_resources = []
-        self.action_usage = action_usage
->>>>>>> d2a526e9
 
     def execute(self, query) -> str:
         result, resources = self._search_tool._run(query, return_resources=True)
@@ -76,24 +54,4 @@
 
         logger.debug("Search Result: {}", result)
 
-<<<<<<< HEAD
-        return result
-=======
-        return result
-
-    @property
-    def name(self) -> str:
-        return "Google Search"
-
-    @property
-    def args(self) -> dict:
-        return {"query": "string"}
-
-    @property
-    def usage(self) -> str:
-        return self.action_usage
-
-    @property
-    def resources(self) -> list[ActionResource]:
-        return self.action_resources
->>>>>>> d2a526e9
+        return result