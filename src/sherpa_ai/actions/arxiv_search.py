from typing import Any

from sherpa_ai.actions.base import BaseRetrievalAction
from sherpa_ai.tools import SearchArxivTool


SEARCH_SUMMARY_DESCRIPTION = """Role Description: {role_description}
Task: {task}

Relevant Paper Title and Summary:
{paper_title_summary}


Review and analyze the provided paper summary with respect to the task. Craft a concise and short, unified summary that distills key information that is most relevant to the task, incorporating reference links within the summary.
Only use the information given. Do not add any additional information. The summary should be less than {n} setences
"""  # noqa: E501


<<<<<<< HEAD
class ArxivSearch(BaseRetrievalAction):
    role_description: str
    task: str
    llm: Any  # The BaseLanguageModel from LangChain is not compatible with Pydantic 2 yet
    description: str = SEARCH_SUMMARY_DESCRIPTION
    max_results: int = 5
    _search_tool: Any
=======
class ArxivSearch(BaseAction):
    def __init__(
        self,
        role_description: str,
        task: str,
        llm: BaseLanguageModel,
        description: str = SEARCH_SUMMARY_DESCRIPTION,
        max_results: int = 5,
        action_usage: str = "Search paper on the Arxiv website",
    ):
        self.role_description = role_description
        self.task = task
>>>>>>> d2a526e9

    # Override the name and args from BaseAction
    name: str = "ArxivSearch"
    args: dict = {"query": "string"}

<<<<<<< HEAD
    def __init__(self, **kwargs):
        super().__init__(**kwargs)
        self._search_tool = SearchArxivTool()
=======
        self.search_tool = SearchArxivTool()
        self.action_usage = action_usage
>>>>>>> d2a526e9

    def execute(self, query) -> str:
        result, resources = self._search_tool._run(query, return_resources=True)
        self.add_resources(resources)

        prompt = self.description.format(
            task=self.task,
            paper_title_summary=result,
            n=self.max_results,
            role_description=self.role_description,
        )

        result = self.llm.predict(prompt)

<<<<<<< HEAD
        return result
=======
        return result

    @property
    def name(self) -> str:
        return "ArxivSearch"

    @property
    def args(self) -> dict:
        return {"query": "string"}

    @property
    def usage(self) -> str:
        return self.action_usage

    @property
    def resources(self) -> list:
        return self.action_resources
>>>>>>> d2a526e9
<|MERGE_RESOLUTION|>--- conflicted
+++ resolved
@@ -2,7 +2,6 @@
 
 from sherpa_ai.actions.base import BaseRetrievalAction
 from sherpa_ai.tools import SearchArxivTool
-
 
 SEARCH_SUMMARY_DESCRIPTION = """Role Description: {role_description}
 Task: {task}
@@ -16,7 +15,6 @@
 """  # noqa: E501
 
 
-<<<<<<< HEAD
 class ArxivSearch(BaseRetrievalAction):
     role_description: str
     task: str
@@ -24,33 +22,15 @@
     description: str = SEARCH_SUMMARY_DESCRIPTION
     max_results: int = 5
     _search_tool: Any
-=======
-class ArxivSearch(BaseAction):
-    def __init__(
-        self,
-        role_description: str,
-        task: str,
-        llm: BaseLanguageModel,
-        description: str = SEARCH_SUMMARY_DESCRIPTION,
-        max_results: int = 5,
-        action_usage: str = "Search paper on the Arxiv website",
-    ):
-        self.role_description = role_description
-        self.task = task
->>>>>>> d2a526e9
 
     # Override the name and args from BaseAction
     name: str = "ArxivSearch"
     args: dict = {"query": "string"}
+    usage: str = "Search paper on the Arxiv website"
 
-<<<<<<< HEAD
     def __init__(self, **kwargs):
         super().__init__(**kwargs)
         self._search_tool = SearchArxivTool()
-=======
-        self.search_tool = SearchArxivTool()
-        self.action_usage = action_usage
->>>>>>> d2a526e9
 
     def execute(self, query) -> str:
         result, resources = self._search_tool._run(query, return_resources=True)
@@ -65,24 +45,4 @@
 
         result = self.llm.predict(prompt)
 
-<<<<<<< HEAD
-        return result
-=======
-        return result
-
-    @property
-    def name(self) -> str:
-        return "ArxivSearch"
-
-    @property
-    def args(self) -> dict:
-        return {"query": "string"}
-
-    @property
-    def usage(self) -> str:
-        return self.action_usage
-
-    @property
-    def resources(self) -> list:
-        return self.action_resources
->>>>>>> d2a526e9
+        return result