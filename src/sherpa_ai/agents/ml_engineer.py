from sherpa_ai.agents.base import BaseAgent
import urllib, urllib.request
import re

ml_engineer_description = """You are a skilled machine learning engineer. \
Your expertise lies in developing and implementing machine learning models to solve complex problems. \
You can answers questions or research about ML-related topics. \
If you encounter a question or challenge outside your current knowledge base, you acknowledge your limitations and seek assistance or additional resources to fill the gaps. \
"""


class MLEngineer(BaseAgent):
    """
    The ML engineer answers questions or research about ML-related topics
    """

    def __init__(
        self,
        name="machine learning engineer",
        description=ml_engineer_description,
    ):
        self.name = name
        self.description = description
<<<<<<< HEAD

    # TODO: Name, description, actions (Arxiv search, huggingface, Create output)
    # Prompt to select actions
=======
    

    def search_arxiv(self, query: str, top_k: int):
        url = 'http://export.arxiv.org/api/query?search_query=all:' + query + "&start=0&max_results=" + str(top_k)
        data = urllib.request.urlopen(url)
        xml_content = data.read().decode('utf-8')

        summary_pattern = r'<summary>(.*?)</summary>'
        summaries = re.findall(summary_pattern, xml_content, re.DOTALL)
        title_pattern = r'<title>(.*?)</title>'
        titles = re.findall(title_pattern, xml_content, re.DOTALL)

        result_list = []
        for i in range(len(titles)):
            result_list.append("Title: " + titles[i] + "\n" + "Summary: " + summaries[i])
        
        return result_list
>>>>>>> 0f87e32e
<|MERGE_RESOLUTION|>--- conflicted
+++ resolved
@@ -1,6 +1,8 @@
+import re
+import urllib
+import urllib.request
+
 from sherpa_ai.agents.base import BaseAgent
-import urllib, urllib.request
-import re
 
 ml_engineer_description = """You are a skilled machine learning engineer. \
 Your expertise lies in developing and implementing machine learning models to solve complex problems. \
@@ -21,11 +23,6 @@
     ):
         self.name = name
         self.description = description
-<<<<<<< HEAD
-
-    # TODO: Name, description, actions (Arxiv search, huggingface, Create output)
-    # Prompt to select actions
-=======
     
 
     def search_arxiv(self, query: str, top_k: int):
@@ -42,5 +39,4 @@
         for i in range(len(titles)):
             result_list.append("Title: " + titles[i] + "\n" + "Summary: " + summaries[i])
         
-        return result_list
->>>>>>> 0f87e32e
+        return result_list