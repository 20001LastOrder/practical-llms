--- conflicted
+++ resolved
@@ -105,12 +105,8 @@
         result = ""
         if self.config.search_domains:
             query_list = [
-<<<<<<< HEAD
-                self.formulate_site_search(query, str(i)) for i in self.config.search_domains
-=======
                 self.formulate_site_search(query, str(i))
                 for i in self.config.search_domains
->>>>>>> fc57fb18
             ]
             if len(query_list) >= 5:
                 query_list = query_list[:5]
@@ -144,9 +140,6 @@
             result = (result, resources)
 
         return result
-    
-    def formulate_site_search(self, query: str, site: str) -> str:
-        return query + " site:" + site
 
     def formulate_site_search(self, query: str, site: str) -> str:
         return query + " site:" + site
