--- conflicted
+++ resolved
@@ -17,7 +17,6 @@
 @pytest.mark.parametrize(
     "test_id, objective, input_data, expected_numbers",
     [
-<<<<<<< HEAD
         (
             0,
             "What is the annual salary for an entry level software engineer in Canada?",
@@ -49,29 +48,6 @@
             ],
             ["1.7"],
         ),
-=======
-        # (
-        #     1,
-        #     "on june how much cash does Sabio Delivers had?",
-        #     (
-        #         """Second Quarter 2023 Financial Highlights for Sabio Delivers
-        #         Sabio delivered revenues of US$8.0M in Q2-2023, up 11% from US$7.2M in Q2-2022.
-        #         CTV/OTT sales as a category increased by 57% to US$5.0 million, compared to US$3.2 million in the prior year's quarter. CTV/OTT sales accounted for 62% of the Company's sales mix, compared with 44% in the prior year's quarter.
-        #         Mobile display revenues of US$2.9million in Q2-2023, down 24%, from US$3.9 million in Q2-2022, as our legacy mobile display campaigns continued to shift their spend with Sabio from mobile display to higher-margin mobile OTT streaming, which is recognized under the Company's CTV/OTT revenue category.
-        #         Gross Profit of US$4.8 million in Q2-2023, up from US$4.3 million in Q2-2022. Gross Margin improved on a year-over-year basis, from 59% in Q2-2022 to 60% in the completed quarter. The increase is attributable to several efficiency and direct sales improvements within the CTV/OTT channel as well as our App Science business.
-        #         Adjusted EBITDA1 loss of US$1.7 million in Q2-2023 compared to a loss of US$1.4 million in Q2-2022. The loss was primarily driven by overhead added during and subsequent to the second quarter of 2022, which included the continued expansion of our sales and marketing apparatus in the prior year and costs associated with transitioning our workforce back to the office. On a sequential basis, second quarter operating expenses, normalized for commissions, were flat in comparison to the first quarter of 2023 as cost efficiencies implemented by management offset incremental headcount additions to our salesforce to position ourselves for the 2024 U.S. elections.
-        #         As of June 30, 2023, the Company had cash of US$1.7 million, as compared to US$2.4 million on June 30, 2022.`
-        #         As of June 2023, the Company had US$6 million outstanding under its credit facility with Avidbank.""",
-        #         [
-        #             {
-        #                 "Document": "Sabio Delivers 11% Q2-2023 Revenue Growth, Led by 57% Increase in Connected TV/OTT Sales",
-        #                 "Source": "https://www.sabioholding.com/press-releases/sabio-delivers-11-q2-2023-revenue-growth-led-by-57-increase-in-connected-tv-ott-sales",
-        #             }
-        #         ],
-        #     ),
-        #     ["1.7"],
-        # ),
->>>>>>> 0677ca66
         (
             2,
             "how many players are in a field of a soccer game? ",
@@ -119,25 +95,12 @@
         (
             6,
             "what is unique about ethiopian callender? and Please provide the answer in numerical form.",
-<<<<<<< HEAD
             [
                 {
                     "Document": "Ehtiopia has thirteen months.",
                     "Source": "https://www.sabioholding.com/press-releases/sabio-delivers-11-q2-2023-revenue-growth-led-by-57-increase-in-connected-tv-ott-sales",
                 }
             ],
-=======
-            (
-                """
-                Ethiopia has thirteen months.""",
-                [
-                    {
-                        "Document": "soccer",
-                        "Source": "https://www.sabioholding.com/press-releases/sabio-delivers-11-q2-2023-revenue-growth-led-by-57-increase-in-connected-tv-ott-sales",
-                    }
-                ],
-            ),
->>>>>>> 0677ca66
             ["13"],
         ),
         (
